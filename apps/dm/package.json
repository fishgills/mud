{
  "name": "@mud/dm",
  "version": "0.0.1",
  "description": "",
  "author": "",
  "private": true,
  "license": "UNLICENSED",
  "nx": {
    "targets": {
      "build": {
        "executor": "nx:run-commands",
        "options": {
          "command": "webpack-cli build",
          "args": [
            "node-env=production"
          ]
        },
        "configurations": {
          "development": {
            "args": [
              "node-env=development"
            ]
          },
          "production": {
            "args": [
              "node-env=production"
            ]
          }
        }
      },
      "serve": {
        "continuous": true,
        "executor": "@nx/js:node",
        "defaultConfiguration": "development",
        "dependsOn": [
          "typecheck",
          "build"
        ],
        "options": {
          "buildTarget": "@mud/dm:build",
          "runBuildTargetDependencies": false,
          "port": 9231
        },
        "configurations": {
          "development": {
            "buildTarget": "@mud/dm:build:development"
          },
          "production": {
            "buildTarget": "@mud/dm:build:production"
          }
        }
      },
      "codegen": {
        "command": "npx graphql-codegen --config {projectRoot}/codegen.ts"
      },
      "test": {
        "executor": "@nx/jest:jest",
        "outputs": [
          "{workspaceRoot}/coverage/apps/dm"
        ],
        "options": {
<<<<<<< HEAD
          "jestConfig": "apps/world/jest.config.ts"
        }
=======
          "passWithNoTests": true,
          "jestConfig": "apps/dm/jest.config.js",
          "codeCoverage": true,
          "coverageReporters": [
            "text"
          ]
        },
        "executor": "@nx/jest:jest",
        "outputs": [
          "{projectRoot}/coverage"
        ]
>>>>>>> 9ed44685
      }
    }
  },
  "dependencies": {},
  "devDependencies": {}
}<|MERGE_RESOLUTION|>--- conflicted
+++ resolved
@@ -54,15 +54,7 @@
         "command": "npx graphql-codegen --config {projectRoot}/codegen.ts"
       },
       "test": {
-        "executor": "@nx/jest:jest",
-        "outputs": [
-          "{workspaceRoot}/coverage/apps/dm"
-        ],
         "options": {
-<<<<<<< HEAD
-          "jestConfig": "apps/world/jest.config.ts"
-        }
-=======
           "passWithNoTests": true,
           "jestConfig": "apps/dm/jest.config.js",
           "codeCoverage": true,
@@ -74,7 +66,6 @@
         "outputs": [
           "{projectRoot}/coverage"
         ]
->>>>>>> 9ed44685
       }
     }
   },
