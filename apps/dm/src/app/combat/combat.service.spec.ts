import { CombatService, Combatant } from './combat.service';
import type { Player } from '@mud/database';
import type { PlayerService } from '../player/player.service';
import type { AiService } from '../../openai/ai.service';
import type { CombatResult, DetailedCombatLog } from '../graphql';

<<<<<<< HEAD
=======
const mockPrisma = {
  combatLog: {
    findMany: jest.fn(),
    create: jest.fn(),
  },
  monster: {
    findUnique: jest.fn(),
    delete: jest.fn(),
    update: jest.fn(),
  },
};

jest.mock('@mud/database', () => ({
  getPrismaClient: () => mockPrisma,
}));

const accessPrivate = <T>(instance: object, key: string): T =>
  (instance as Record<string, unknown>)[key] as T;

const createHelperService = () => {
  const playerService = {
    getPlayer: jest.fn(),
    updatePlayerStats: jest.fn(),
    respawnPlayer: jest.fn(),
  } as unknown as PlayerService;

  const aiService = {
    getText: jest.fn(),
  } as unknown as AiService;

  const service = new CombatService(playerService, aiService);
  return { service, aiService: aiService as unknown as { getText: jest.Mock } };
};

describe('CombatService helpers', () => {
  beforeEach(() => {
    jest.clearAllMocks();
  });

  it('describes combat rounds from the second-person perspective', () => {
    const { service } = createHelperService();
    const describeRound = accessPrivate<
      (
        round: {
          roundNumber: number;
          attackerName: string;
          defenderName: string;
          hit: boolean;
          damage: number;
          killed: boolean;
        },
        options?: { secondPersonName?: string },
      ) => string
    >(service, 'describeRound').bind(service);

    const hitRound = {
      roundNumber: 1,
      attackerName: 'Hero',
      defenderName: 'Goblin',
      hit: true,
      damage: 6,
      killed: false,
    };

    expect(describeRound(hitRound, { secondPersonName: 'Hero' })).toContain(
      'You strike Goblin',
    );
    expect(describeRound(hitRound)).toContain('Hero hits Goblin');
  });

  it('falls back to deterministic combat narrative when AI response is empty', async () => {
    const { service, aiService } = createHelperService();
    aiService.getText.mockResolvedValue({ output_text: '' });

    const generateCombatNarrative = accessPrivate<
      (
        log: DetailedCombatLog,
        options?: { secondPersonName?: string },
      ) => Promise<string>
    >(service, 'generateCombatNarrative').bind(service);

    const narrative = await generateCombatNarrative({
      combatId: 'test',
      participant1: 'Hero',
      participant2: 'Goblin',
      initiativeRolls: [],
      firstAttacker: 'Hero',
      rounds: [
        {
          roundNumber: 1,
          attackerName: 'Hero',
          defenderName: 'Goblin',
          attackRoll: 15,
          attackModifier: 2,
          totalAttack: 17,
          defenderAC: 12,
          hit: true,
          damage: 5,
          defenderHpAfter: 3,
          killed: false,
        },
      ],
      winner: 'Hero',
      loser: 'Goblin',
      xpAwarded: 12,
      goldAwarded: 4,
      timestamp: new Date('2023-01-01T00:00:00Z'),
      location: { x: 0, y: 0 },
    });

    expect(aiService.getText).toHaveBeenCalled();
    expect(narrative).toContain('**Combat Summary:**');
    expect(narrative).toContain('Round 1:');
  });

  it('returns combat logs for a location via the prisma client', async () => {
    const { service } = createHelperService();
    const expected = [{ id: 1 }];
    mockPrisma.combatLog.findMany.mockResolvedValue(expected);

    await expect(service.getCombatLogForLocation(3, 4, 2)).resolves.toBe(
      expected,
    );

    expect(mockPrisma.combatLog.findMany).toHaveBeenCalledWith({
      where: { x: 3, y: 4 },
      orderBy: { timestamp: 'desc' },
      take: 2,
    });
  });
});

const createPlayer = (overrides: Partial<Player>): Player => ({
  id: overrides.id ?? 1,
  slackId: overrides.slackId ?? 'player',
  name: overrides.name ?? 'Player',
  x: overrides.x ?? 0,
  y: overrides.y ?? 0,
  hp: overrides.hp ?? 10,
  maxHp: overrides.maxHp ?? 10,
  strength: overrides.strength ?? 10,
  agility: overrides.agility ?? 10,
  health: overrides.health ?? 10,
  gold: overrides.gold ?? 0,
  xp: overrides.xp ?? 0,
  level: overrides.level ?? 1,
  isAlive: overrides.isAlive ?? true,
  lastAction: overrides.lastAction ?? new Date(),
  createdAt: overrides.createdAt ?? new Date(),
  updatedAt: overrides.updatedAt ?? new Date(),
  worldTileId: overrides.worldTileId ?? null,
});

type CombatServiceInternals = {
  generateCombatNarrative: (
    combatLog: DetailedCombatLog,
    options?: { secondPersonName?: string },
  ) => Promise<string>;
  applyCombatResults: (
    combatLog: DetailedCombatLog,
    combatant1: Combatant,
    combatant2: Combatant,
  ) => Promise<void>;
  rollInitiative: (agility: number) => {
    roll: number;
    modifier: number;
    total: number;
  };
  rollD20: () => number;
  calculateDamage: (strength: number) => number;
  calculateXpGain: (winnerLevel: number, loserLevel: number) => number;
  calculateGoldReward: (victorLevel: number, targetLevel: number) => number;
  runCombat: (
    combatant1: Combatant,
    combatant2: Combatant,
  ) => Promise<DetailedCombatLog>;
  playerToCombatant: (slackId: string) => Promise<Combatant>;
  monsterToCombatant: (monsterId: number) => Promise<Combatant>;
};

type CombatResultWithLog = CombatResult & { combatLog: DetailedCombatLog };

>>>>>>> 9ed44685
type MockPlayerService = Pick<
  PlayerService,
  'getPlayer' | 'updatePlayerStats' | 'respawnPlayer'
>;

type MockAiService = Pick<AiService, 'getText'>;

describe('CombatService', () => {
  let service: CombatService;
  let playerService: jest.Mocked<MockPlayerService>;
  let aiService: jest.Mocked<MockAiService>;

  const getInternals = () => service as unknown as CombatServiceInternals;

  beforeEach(() => {
    playerService = {
      getPlayer: jest.fn(),
      updatePlayerStats: jest.fn(),
      respawnPlayer: jest.fn(),
    } as jest.Mocked<MockPlayerService>;

    aiService = {
      getText: jest.fn(),
    } as jest.Mocked<MockAiService>;

    service = new CombatService(
      playerService as unknown as PlayerService,
      aiService as unknown as AiService,
    );
  });

  afterEach(() => {
    jest.restoreAllMocks();
  });

  it('resolves player vs player combat with deterministic rolls', async () => {
    const attackerPlayer = createPlayer({
      id: 1,
      name: 'Attacker',
      slackId: 'attacker',
      hp: 12,
      maxHp: 12,
      strength: 16,
      agility: 12,
      level: 3,
      x: 5,
      y: 5,
    });

    const defenderPlayer = createPlayer({
      id: 2,
      name: 'Defender',
      slackId: 'defender',
      hp: 8,
      maxHp: 8,
      strength: 10,
      agility: 10,
      level: 2,
      x: 5,
      y: 5,
    });

<<<<<<< HEAD
    // const narrativeSpy = jest
    //   .spyOn<any, any>(service as any, 'generateCombatNarrative')
    //   .mockResolvedValue('Victory!');
=======
    playerService.getPlayer.mockImplementation(async (slackId: string) =>
      slackId === 'attacker' ? attackerPlayer : defenderPlayer,
    );

    const internals = getInternals();

    const narrativeSpy = jest
      .spyOn(internals, 'generateCombatNarrative')
      .mockImplementation(async (_combatLog, options) =>
        options?.secondPersonName === 'Attacker'
          ? 'Attacker POV summary'
          : 'Defender POV summary',
      );
>>>>>>> 9ed44685
    const applyResultsSpy = jest
      .spyOn(internals, 'applyCombatResults')
      .mockResolvedValue(undefined);
    const initiativeSpy = jest
      .spyOn(internals, 'rollInitiative')
      .mockImplementationOnce(() => ({ roll: 15, modifier: 2, total: 17 }))
      .mockImplementationOnce(() => ({ roll: 5, modifier: 0, total: 5 }));
    const attackRollSpy = jest.spyOn(internals, 'rollD20').mockReturnValue(12);
    const damageSpy = jest
      .spyOn(internals, 'calculateDamage')
      .mockReturnValue(9);
    const xpSpy = jest.spyOn(internals, 'calculateXpGain').mockReturnValue(120);
    const goldSpy = jest
      .spyOn(internals, 'calculateGoldReward')
      .mockReturnValue(45);

    const result = (await service.playerAttackPlayer(
      'attacker',
      'defender',
    )) as CombatResultWithLog;

    expect(result.success).toBe(true);
    expect(result.winnerName).toBe('Attacker');
    expect(result.loserName).toBe('Defender');
    expect(result.xpGained).toBe(120);
    expect(result.goldGained).toBe(45);
    expect(result.roundsCompleted).toBe(1);
    expect(result.totalDamageDealt).toBe(9);
    expect(result.message).toBe('Attacker POV summary');
    expect(result.playerMessages).toHaveLength(2);
    expect(result.playerMessages).toEqual(
      expect.arrayContaining([
        expect.objectContaining({
          slackId: 'attacker',
          name: 'Attacker',
          message: 'Attacker POV summary',
        }),
        expect.objectContaining({
          slackId: 'defender',
          name: 'Defender',
          message: 'Defender POV summary',
        }),
      ]),
    );

    // TODO Fix type errors
    // expect(result.combatLog.winner).toBe('Attacker');
    // expect(result.combatLog.loser).toBe('Defender');
    // expect(result.combatLog.firstAttacker).toBe('Attacker');
    // expect(result.combatLog.xpAwarded).toBe(120);
    // expect(result.combatLog.goldAwarded).toBe(45);
    // expect(result.combatLog.rounds).toHaveLength(1);

    // const [firstRound] = result.combatLog.rounds;
    // expect(firstRound).toMatchObject({
    //   attackerName: 'Attacker',
    //   defenderName: 'Defender',
    //   hit: true,
    //   damage: 9,
    //   defenderHpAfter: 0,
    //   killed: true,
    // });

    expect(playerService.getPlayer).toHaveBeenCalledTimes(2);
    expect(initiativeSpy).toHaveBeenCalledTimes(2);
    expect(attackRollSpy).toHaveBeenCalledTimes(1);
    expect(damageSpy).toHaveBeenCalledTimes(1);
    expect(xpSpy).toHaveBeenCalledWith(
      defenderPlayer.level,
      attackerPlayer.level,
    );
    expect(goldSpy).toHaveBeenCalledWith(
      attackerPlayer.level,
      defenderPlayer.level,
    );
    expect(applyResultsSpy).toHaveBeenCalledWith(
      expect.objectContaining({ winner: 'Attacker', loser: 'Defender' }),
      expect.objectContaining({ name: 'Attacker' }),
      expect.objectContaining({ name: 'Defender' }),
    );
<<<<<<< HEAD
    // expect(narrativeSpy).toHaveBeenCalledWith(result.combatLog, {
    //   secondPersonName: 'Attacker',
    // });
=======
    expect(narrativeSpy).toHaveBeenNthCalledWith(1, result.combatLog, {
      secondPersonName: 'Attacker',
    });
    expect(narrativeSpy).toHaveBeenNthCalledWith(2, result.combatLog, {
      secondPersonName: 'Defender',
    });
>>>>>>> 9ed44685
  });

  it('throws when players are in different locations', async () => {
    const attackerPlayer = createPlayer({
      id: 1,
      name: 'Attacker',
      slackId: 'attacker',
      hp: 10,
      level: 2,
      strength: 12,
      agility: 12,
      x: 1,
      y: 1,
    });

    const defenderPlayer = createPlayer({
      id: 2,
      name: 'Defender',
      slackId: 'defender',
      hp: 10,
      level: 2,
      strength: 12,
      agility: 12,
      x: 2,
      y: 3,
    });

    playerService.getPlayer.mockImplementation(async (slackId: string) =>
      slackId === 'attacker' ? attackerPlayer : defenderPlayer,
    );

    await expect(
      service.playerAttackPlayer('attacker', 'defender'),
    ).rejects.toThrow('Defender is not at your location');
  });

  it('throws when either combatant is dead', async () => {
    const attackerPlayer = createPlayer({
      id: 1,
      name: 'Attacker',
      slackId: 'attacker',
      hp: 0,
      isAlive: false,
      x: 3,
      y: 3,
    });

    const defenderPlayer = createPlayer({
      id: 2,
      name: 'Defender',
      slackId: 'defender',
      hp: 10,
      isAlive: true,
      x: 3,
      y: 3,
    });

    playerService.getPlayer.mockImplementation(async (slackId: string) =>
      slackId === 'attacker' ? attackerPlayer : defenderPlayer,
    );

    await expect(
      service.playerAttackPlayer('attacker', 'defender'),
    ).rejects.toThrow('One or both players are dead');
  });

  it('allows workspace attacks when ignoring location mismatch', async () => {
    const attackerPlayer = createPlayer({
      id: 1,
      name: 'Attacker',
      slackId: 'attacker',
      hp: 14,
      maxHp: 14,
      strength: 14,
      agility: 13,
      level: 4,
      x: 1,
      y: 1,
    });

    const defenderPlayer = createPlayer({
      id: 2,
      name: 'Defender',
      slackId: 'defender',
      hp: 12,
      maxHp: 12,
      strength: 13,
      agility: 11,
      level: 4,
      x: 10,
      y: 10,
    });

    const combatLog: DetailedCombatLog = {
      combatId: 'combat-123',
      participant1: 'Attacker',
      participant2: 'Defender',
      initiativeRolls: [],
      firstAttacker: 'Attacker',
      rounds: [
        {
          roundNumber: 1,
          attackerName: 'Attacker',
          defenderName: 'Defender',
          attackRoll: 15,
          attackModifier: 2,
          totalAttack: 17,
          defenderAC: 12,
          hit: true,
          damage: 5,
          defenderHpAfter: 7,
          killed: false,
        },
        {
          roundNumber: 2,
          attackerName: 'Defender',
          defenderName: 'Attacker',
          attackRoll: 18,
          attackModifier: 3,
          totalAttack: 21,
          defenderAC: 14,
          hit: true,
          damage: 10,
          defenderHpAfter: 0,
          killed: true,
        },
      ],
      winner: 'Defender',
      loser: 'Attacker',
      xpAwarded: 120,
      goldAwarded: 75,
      timestamp: new Date(),
      location: { x: 5, y: 5 },
    };

    playerService.getPlayer.mockImplementation(async (slackId: string) =>
      slackId === 'attacker' ? attackerPlayer : defenderPlayer,
    );

    const internals = getInternals();

    jest
      .spyOn(internals, 'playerToCombatant')
      .mockImplementation(async (slackId: string) =>
        slackId === 'attacker'
          ? {
              id: attackerPlayer.id,
              name: attackerPlayer.name,
              type: 'player',
              hp: attackerPlayer.hp,
              maxHp: attackerPlayer.maxHp,
              strength: attackerPlayer.strength,
              agility: attackerPlayer.agility,
              level: attackerPlayer.level,
              isAlive: attackerPlayer.isAlive,
              x: attackerPlayer.x,
              y: attackerPlayer.y,
              slackId: attackerPlayer.slackId,
            }
          : {
              id: defenderPlayer.id,
              name: defenderPlayer.name,
              type: 'player',
              hp: defenderPlayer.hp,
              maxHp: defenderPlayer.maxHp,
              strength: defenderPlayer.strength,
              agility: defenderPlayer.agility,
              level: defenderPlayer.level,
              isAlive: defenderPlayer.isAlive,
              x: defenderPlayer.x,
              y: defenderPlayer.y,
            },
      );

    const runCombatSpy = jest
      .spyOn(internals, 'runCombat')
      .mockResolvedValue(combatLog);
    const applyResultsSpy = jest
      .spyOn(internals, 'applyCombatResults')
      .mockResolvedValue(undefined);
    const narrativeSpy = jest
      .spyOn(internals, 'generateCombatNarrative')
      .mockImplementation(async (_combatLog, options) =>
        options?.secondPersonName === 'Attacker'
          ? 'Attacker perspective'
          : 'Defender perspective',
      );

    const result = await service.playerAttackPlayer(
      'attacker',
      'defender',
      true,
    );

    expect(result.success).toBe(true);
    expect(result.winnerName).toBe('Defender');
    expect(result.loserName).toBe('Attacker');
    expect(result.totalDamageDealt).toBe(5);
    expect(result.roundsCompleted).toBe(1);
    expect(result.xpGained).toBe(0);
    expect(result.goldGained).toBe(0);
    expect(result.message).toBe('Attacker perspective');
    expect(result.playerMessages).toEqual(
      expect.arrayContaining([
        expect.objectContaining({
          slackId: 'attacker',
          name: 'Attacker',
          message: 'Attacker perspective',
        }),
      ]),
    );

    expect(runCombatSpy).toHaveBeenCalledTimes(1);
    expect(applyResultsSpy).toHaveBeenCalledTimes(1);
    expect(narrativeSpy).toHaveBeenNthCalledWith(1, combatLog, {
      secondPersonName: 'Attacker',
    });
    expect(narrativeSpy).toHaveBeenNthCalledWith(2, combatLog, {
      secondPersonName: 'Defender',
    });
  });

  it('omits defender message when slackId is missing', async () => {
    const attackerPlayer = createPlayer({
      id: 1,
      name: 'Attacker',
      slackId: 'attacker',
      hp: 15,
      maxHp: 15,
      strength: 14,
      agility: 12,
      level: 5,
      x: 4,
      y: 4,
    });

    const defenderPlayer = createPlayer({
      id: 2,
      name: 'Defender',
      slackId: undefined,
      hp: 15,
      maxHp: 15,
      strength: 12,
      agility: 10,
      level: 4,
      x: 4,
      y: 4,
    });

    const combatLog: DetailedCombatLog = {
      combatId: 'combat-456',
      participant1: 'Attacker',
      participant2: 'Defender',
      initiativeRolls: [],
      firstAttacker: 'Attacker',
      rounds: [
        {
          roundNumber: 1,
          attackerName: 'Attacker',
          defenderName: 'Defender',
          attackRoll: 19,
          attackModifier: 4,
          totalAttack: 23,
          defenderAC: 11,
          hit: true,
          damage: 7,
          defenderHpAfter: 8,
          killed: false,
        },
        {
          roundNumber: 2,
          attackerName: 'Attacker',
          defenderName: 'Defender',
          attackRoll: 16,
          attackModifier: 4,
          totalAttack: 20,
          defenderAC: 11,
          hit: true,
          damage: 8,
          defenderHpAfter: 0,
          killed: true,
        },
      ],
      winner: 'Attacker',
      loser: 'Defender',
      xpAwarded: 80,
      goldAwarded: 30,
      timestamp: new Date(),
      location: { x: 4, y: 4 },
    };

    playerService.getPlayer.mockImplementation(async (slackId: string) =>
      slackId === 'attacker' ? attackerPlayer : defenderPlayer,
    );

    const internals = getInternals();

    const playerToCombatantSpy = jest
      .spyOn(internals, 'playerToCombatant')
      .mockImplementation(async (slackId: string) =>
        slackId === 'attacker'
          ? {
              id: attackerPlayer.id,
              name: attackerPlayer.name,
              type: 'player',
              hp: attackerPlayer.hp,
              maxHp: attackerPlayer.maxHp,
              strength: attackerPlayer.strength,
              agility: attackerPlayer.agility,
              level: attackerPlayer.level,
              isAlive: attackerPlayer.isAlive,
              x: attackerPlayer.x,
              y: attackerPlayer.y,
              slackId: attackerPlayer.slackId,
            }
          : {
              id: defenderPlayer.id,
              name: defenderPlayer.name,
              type: 'player',
              hp: defenderPlayer.hp,
              maxHp: defenderPlayer.maxHp,
              strength: defenderPlayer.strength,
              agility: defenderPlayer.agility,
              level: defenderPlayer.level,
              isAlive: defenderPlayer.isAlive,
              x: defenderPlayer.x,
              y: defenderPlayer.y,
              slackId: undefined,
            },
      );

    const runCombatSpy = jest
      .spyOn(internals, 'runCombat')
      .mockResolvedValue(combatLog);
    const applyResultsSpy = jest
      .spyOn(internals, 'applyCombatResults')
      .mockResolvedValue(undefined);
    const narrativeSpy = jest
      .spyOn(internals, 'generateCombatNarrative')
      .mockImplementation(async (_combatLog, options) =>
        options?.secondPersonName === 'Attacker'
          ? 'Attacker recap'
          : 'Defender recap',
      );

    const result = await service.playerAttackPlayer('attacker', 'defender');

    expect(result.success).toBe(true);
    expect(result.winnerName).toBe('Attacker');
    expect(result.xpGained).toBe(80);
    expect(result.goldGained).toBe(30);
    expect(result.totalDamageDealt).toBe(15);
    expect(result.roundsCompleted).toBe(1);
    expect(result.message).toBe('Attacker recap');
    expect(result.playerMessages).toHaveLength(1);
    expect(result.playerMessages[0]).toMatchObject({
      slackId: 'attacker',
      name: 'Attacker',
      message: 'Attacker recap',
    });

    expect(playerToCombatantSpy).toHaveBeenCalledTimes(2);
    expect(runCombatSpy).toHaveBeenCalledTimes(1);
    expect(applyResultsSpy).toHaveBeenCalledTimes(1);
    expect(narrativeSpy).toHaveBeenNthCalledWith(1, combatLog, {
      secondPersonName: 'Attacker',
    });
    expect(narrativeSpy).toHaveBeenNthCalledWith(2, combatLog, {
      secondPersonName: 'Defender',
    });
  });

  it('prevents player vs monster combat when they are apart', async () => {
    const internals = getInternals();

    const heroCombatant: Combatant = {
      id: 1,
      name: 'Hero',
      type: 'player',
      hp: 20,
      maxHp: 20,
      strength: 12,
      agility: 12,
      level: 3,
      isAlive: true,
      x: 1,
      y: 1,
      slackId: 'hero',
    };

    const goblinCombatant: Combatant = {
      id: 99,
      name: 'Goblin',
      type: 'monster',
      hp: 8,
      maxHp: 8,
      strength: 10,
      agility: 10,
      level: 1,
      isAlive: true,
      x: 2,
      y: 3,
    };

    jest.spyOn(internals, 'playerToCombatant').mockResolvedValue(heroCombatant);

    jest
      .spyOn(internals, 'monsterToCombatant')
      .mockResolvedValue(goblinCombatant);

    await expect(service.playerAttackMonster('hero', 99)).rejects.toThrow(
      'Monster is not at your location',
    );
  });
});<|MERGE_RESOLUTION|>--- conflicted
+++ resolved
@@ -4,8 +4,6 @@
 import type { AiService } from '../../openai/ai.service';
 import type { CombatResult, DetailedCombatLog } from '../graphql';
 
-<<<<<<< HEAD
-=======
 const mockPrisma = {
   combatLog: {
     findMany: jest.fn(),
@@ -188,7 +186,6 @@
 
 type CombatResultWithLog = CombatResult & { combatLog: DetailedCombatLog };
 
->>>>>>> 9ed44685
 type MockPlayerService = Pick<
   PlayerService,
   'getPlayer' | 'updatePlayerStats' | 'respawnPlayer'
@@ -251,11 +248,6 @@
       y: 5,
     });
 
-<<<<<<< HEAD
-    // const narrativeSpy = jest
-    //   .spyOn<any, any>(service as any, 'generateCombatNarrative')
-    //   .mockResolvedValue('Victory!');
-=======
     playerService.getPlayer.mockImplementation(async (slackId: string) =>
       slackId === 'attacker' ? attackerPlayer : defenderPlayer,
     );
@@ -269,7 +261,6 @@
           ? 'Attacker POV summary'
           : 'Defender POV summary',
       );
->>>>>>> 9ed44685
     const applyResultsSpy = jest
       .spyOn(internals, 'applyCombatResults')
       .mockResolvedValue(undefined);
@@ -350,18 +341,12 @@
       expect.objectContaining({ name: 'Attacker' }),
       expect.objectContaining({ name: 'Defender' }),
     );
-<<<<<<< HEAD
-    // expect(narrativeSpy).toHaveBeenCalledWith(result.combatLog, {
-    //   secondPersonName: 'Attacker',
-    // });
-=======
     expect(narrativeSpy).toHaveBeenNthCalledWith(1, result.combatLog, {
       secondPersonName: 'Attacker',
     });
     expect(narrativeSpy).toHaveBeenNthCalledWith(2, result.combatLog, {
       secondPersonName: 'Defender',
     });
->>>>>>> 9ed44685
   });
 
   it('throws when players are in different locations', async () => {
